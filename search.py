--- conflicted
+++ resolved
@@ -6,28 +6,6 @@
 from itertools import count
 import heapq
 
-<<<<<<< HEAD
-def find_shortest_path(flights: Flights, start: Location, end: Location, priorities: List[str], valid = lambda *args: True) -> tuple[list[int], list[Route]]:
-    """
-    Finds the shortest path between start and end locations using Dijkstra's algorithm,
-    prioritizing the given attributes in order.
-    
-    Args:
-        flights: The Flights object containing all locations and routes.
-        start: The starting Location.
-        end: The target Location.
-        priorities: List of strings indicating the priority order of attributes (e.g., ['fare', 'dist']).
-        valid: A function Route -> Bool: A filter to exclude specific routes.
-
-    Returns:
-        A dictionary with 'cost' (tuple of accumulated attributes) and 'path' (list of Route objects),
-        or None if no path exists.
-    """
-    dist, prev = find_all_shortest_paths(flights, start, priorities, valid)
-    return dist[end.location_id], reconstruct(end, prev)
-
-def find_all_shortest_paths(flights: Flights, start: Location, priorities: List[str], valid = lambda *args: True) -> Optional[Dict]:
-=======
 from collections import defaultdict
 from itertools import count
 import heapq
@@ -164,32 +142,43 @@
 
 def find_all_shortest_paths(flights: Flights, start: Location, priorities: List[str], valid=lambda: True) -> Optional[
     Dict]:
->>>>>>> de1b7bb2
+
+def find_shortest_path(flights: Flights, start: Location, end: Location, priorities: List[str], valid = lambda *args: True) -> tuple[list[int], list[Route]]:
     """
     Finds the shortest path between start and end locations using Dijkstra's algorithm,
     prioritizing the given attributes in order.
-
+    
     Args:
         flights: The Flights object containing all locations and routes.
         start: The starting Location.
         end: The target Location.
         priorities: List of strings indicating the priority order of attributes (e.g., ['fare', 'dist']).
-<<<<<<< HEAD
         valid: A function Route -> Bool: A filter to exclude specific routes.
-    
-=======
-
->>>>>>> de1b7bb2
+
+    Returns:
+        A dictionary with 'cost' (tuple of accumulated attributes) and 'path' (list of Route objects),
+        or None if no path exists.
+    """
+    dist, prev = find_all_shortest_paths(flights, start, priorities, valid)
+    return dist[end.location_id], reconstruct(end, prev)
+
+def find_all_shortest_paths(flights: Flights, start: Location, priorities: List[str], valid = lambda *args: True) -> Optional[Dict]:
+    """
+    Finds the shortest path between start and end locations using Dijkstra's algorithm,
+    prioritizing the given attributes in order.
+
+    Args:
+        flights: The Flights object containing all locations and routes.
+        start: The starting Location.
+        end: The target Location.
+        priorities: List of strings indicating the priority order of attributes (e.g., ['fare', 'dist']).
+        valid: A function Route -> Bool: A filter to exclude specific routes.
+
     Returns:
         A tuple of the final distances and all paths taken, which can be reconstructed 
     """
     pq = PriorityQueue()
-<<<<<<< HEAD
-    
-=======
-
-    # Determine the initial cost based on priorities
->>>>>>> de1b7bb2
+    
     initial_cost = []
     for attr in priorities:
         if attr == 'fare':
@@ -199,22 +188,11 @@
         elif attr == 'transfers':
             initial_cost.append(1) 
     initial_cost = tuple(initial_cost)
-<<<<<<< HEAD
     
     pq.put((initial_cost, start.location_id, start))
     
     distances: dict[int, list[int]] = {start.location_id: initial_cost}
     
-=======
-
-    # Add the start location to the priority queue
-    pq.put((initial_cost, start.location_id, start))
-
-    # Dictionary to keep track of the best known cost for each location
-    distances: dict[int, list[int]] = {start.location_id: initial_cost}
-
-    # Dictionary to reconstruct the path {current_location: (previous_location, route_taken)}
->>>>>>> de1b7bb2
     predecessors: dict[int, tuple[Location, Route]] = {start.location_id: None}
 
     while not pq.empty():
@@ -222,23 +200,13 @@
 
         if current_cost > distances.get(current_id, tuple([float('inf')] * len(priorities))):
             continue
-<<<<<<< HEAD
         
-=======
-
-        # Explore all outgoing routes from the current location
->>>>>>> de1b7bb2
         for route in flights.flight_routes[current_loc]:
             if not valid(route):
                 continue
 
             neighbor = route.arrival_loc
-<<<<<<< HEAD
             
-=======
-
-            # Calculate the new cost by accumulating each prioritized attribute
->>>>>>> de1b7bb2
             new_cost = list(current_cost)
             for i, attr in enumerate(priorities):
                 if attr == 'fare':
@@ -248,12 +216,7 @@
                 elif attr == 'transfers':
                     new_cost[i] += 1
             new_cost = tuple(new_cost)
-<<<<<<< HEAD
             
-=======
-
-            # Check if this new cost is better than the existing
->>>>>>> de1b7bb2
             existing_cost = distances.get(neighbor.location_id, tuple([float('inf')] * len(priorities)))
             if new_cost < existing_cost:
                 distances[neighbor.location_id] = new_cost
@@ -342,7 +305,6 @@
 
     fig.show()
 
-<<<<<<< HEAD
 def plot_route(final_route: list[Route]) -> None:
     coords = {}
     for route in final_route:
@@ -425,11 +387,4 @@
 if __name__ == "__main__":
     test = Flights("Final.csv")
     
-    test_search(test)
-=======
-
-if __name__ == "__main__":
-    test = Flights("Final.csv")
-
-    plot_map(test)
->>>>>>> de1b7bb2
+    test_search(test)