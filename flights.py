--- conflicted
+++ resolved
@@ -13,14 +13,8 @@
     year: int
     quarter: int
     geo_loc: tuple[float, float]
-<<<<<<< HEAD
     airport_codes: set[str]
     def __init__(self, loc_id: int, name: str, geo_loc) -> None:
-=======
-    airport_code: str
-
-    def __init__(self, loc_id: int, name: str, geo_loc, code: str) -> None:
->>>>>>> de1b7bb2
         self.location_id = loc_id
         self.city_name = name
         self.geo_loc = geo_loc
@@ -128,16 +122,9 @@
             self.id_to_city[city_id] = new_city
             self.cities.add(new_city)
             return
-<<<<<<< HEAD
         
         else:
             self.id_to_city[city_id].airport_codes.add(code)
-=======
-
-        if city_name != self.id_to_city[city_id]:
-            pass
-            # print(f"Found Duplicate for {city_name}: {city_name} != {self.id_to_city[city_id]}")
->>>>>>> de1b7bb2
 
     def add_route(self, route_id: str, depart_loc: Location, arrival_loc: Location,
                   year: int, quarter: int, dist: float, fare: float) -> None:
@@ -151,9 +138,6 @@
         self.flight_routes[arrival_loc].append(Route(
             route_id=route_id, departure_city=arrival_loc, arrival_city=depart_loc,
             year=year, quarter=quarter, dist=dist, fare=fare
-<<<<<<< HEAD
-        ))
-=======
         ))
 
     def filter_by_period(self, start_year: int, end_year: int) -> Flights:
@@ -173,64 +157,4 @@
                         dist=route.dist,
                         fare=route.fare
                     )
-        return filtered
-
-
-class AllFlights():
-    year_to_flights: dict[int, Flights]
-    quarter_to_flights: list[Flights]
-    year_quarter_to_flights: dict[int, list[Flights]]
-
-    def __init__(self, csv: str = ""):
-        self.year_quarter_to_flights = defaultdict(lambda: defaultdict(Flights))
-        self.year_to_flights = defaultdict(Flights)
-        self.quarter_to_flights = defaultdict(Flights)
-        if csv:
-            self.load_from_cvs(csv)
-
-    def load_from_cvs(self, csv_path: str):
-        """
-        Load csv file into the Flights class extracting relevant information
-        """
-        df = pd.read_csv(csv_path, low_memory=False)
-        df.columns = df.columns.str.strip()
-
-        for index, row in df.iterrows():
-            row_dict = row.to_dict()
-            # city_id, city_name = row_dict['citymarketid_1'], row_dict['city1']
-            year = row_dict['year']
-            quarter = row_dict['quarter'],
-
-            self._add_city(row_dict['citymarketid_1'], row_dict["city1"], year, quarter)
-            self._add_city(row_dict['citymarketid_2'], row_dict["city2"], year, quarter)
-
-            start_location: Location = self.id_to_city[row_dict['citymarketid_1']]
-            end_location: Location = self.id_to_city[row_dict['citymarketid_2']]
-
-            self._add_route(
-                route_id=row_dict['tbl1apk'],
-                depart_loc=start_location,
-                arrival_loc=end_location,
-                year=row_dict['year'],
-                quarter=row_dict['quarter'],
-                dist=row_dict['nsmiles'],
-                fare=row_dict['fare']
-            )
-
-    def _add_city(self, city_id: int, city_name: str, year: int, quarter: int) -> None:
-        self.quarter_to_flights[quarter].add_city(city_id, city_name)
-        self.year_quarter_to_flights[year][quarter].add_city(city_id, city_name)
-        self.year_to_flights[year].add_city(city_id, city_name)
-
-    def _add_route(self, route_id: str, depart_loc: Location, arrival_loc: Location,
-                   year: int, quarter: int, dist: float, fare: float) -> None:
-        self._add_route(
-            route_id=route_id,
-            depart_loc=depart_loc,
-            arrival_loc=arrival_loc,
-            year=year,
-            quarter=quarter,
-            dist=dist,
-            fare=fare
-        )
->>>>>>> de1b7bb2
+        return filtered